import json
import struct
from typing import TYPE_CHECKING

import pandas as pd

import nsukit
from .base import BaseRegMw
from ..tools.logging import logging

if TYPE_CHECKING:
    from .. import NSUKit

file_context_flag = '__file__'
file_length_flag = '__filelength__'
COMMAND_LENGTH = slice(12, 16)

value_type = {
    "uint8": "B",
    "int8": "b",
    "uint16": "H",
    "int16": "h",
    "uint32": "I",
    "int32": "i",
    "float": "f",
    "double": "d"
}

value_python = {
    "uint8": int,
    "int8": int,
    "uint16": int,
    "int16": int,
    "uint32": int,
    "int32": int,
    "float": float,
    "double": float,
    "file": str,
    "file_data": str,
    "file_length": str
}

type_size = {
    "uint8": 1,
    "int8": 1,
    "uint16": 2,
    "int16": 2,
    "uint32": 4,
    "int32": 4,
    "float": 4,
    "double": 8
}

feedback_value_fmt = {
    "uint8": "%#x",
    "int8": "%d",
    "uint16": "%#x",
    "int16": "%d",
    "uint32": "%#x",
    "int32": "%d",
    "float": "%f",
    "double": "%f"
}


class ICDRegMw(BaseRegMw):
    """!
    @brief ICD控制
    @details 用于使用icd进行指令收发
    """
    fmt_mode = "="  # pack/unpack 大小端模式

    def __init__(self, kit: "NSUKit", file_name='icd.json'):
        super(ICDRegMw, self).__init__(kit)
        self._file_name = file_name
        self.icd_data = {}
        self.param = {}
        self.command = {}
        self.sequence = {}
        self.check_recv_head = False

    def config(self, *, icd_path=None, check_recv_head=False, **kwargs):
        """!
        @brief 配置icd路径
        @details 指定icd配置文件的路径，并加载icd
        @param icd_path: icd文件路径
        @param check_recv_head: 自动检查指令返回包头默认不检查
        @param kwargs: 其他参数
        @return:
        """
        if icd_path is None:
            icd_path = nsukit.__file__
            icd_path = icd_path.replace('__init__.py', 'icd.json')
        self._file_name = icd_path
        self.check_recv_head = check_recv_head
        self.load()

    def load(self):
        """!
<<<<<<< HEAD
        @brief  加载icd
        @details 根据icd文件加载参数指令等
        @return: True/False
=======
        从文件中加载数据，并相应地设置实例变量。
        此方法从指定的文件中读取数据，通常文件采用JSON格式存储，并将读取的数据设置为相关实例变量。
        文件中包含了与接口控制文档 (ICD) 相关的信息。

        @return: 若数据成功加载，则返回True；否则返回False。
        @rtype: bool
>>>>>>> 2b4df584
        """
        file_path = self._file_name
        # 使用utf-8编码打开文件并以读取模式
        with open(file_path, 'r', encoding='utf-8') as fp:
            try:
                # 尝试将JSON数据从文件加载到 'icd_data' 实例变量中
                self.icd_data = json.load(fp)
            except json.decoder.JSONDecodeError as e:
                # 如果出现JSON解码错误，记录错误消息并返回False表示加载失败
                logging.error(msg=f'{e}, {self._file_name} 不可用')
                return False
        try:
            # 从 'icd_data' 字典中提取特定数据并将其设置为实例变量
            self.param = self.icd_data['param']
            self.command = self.icd_data['command']
            self.sequence = self.icd_data['sequence']
            # 记录成功消息，表示ICD参数加载成功
            logging.info(msg='ICD Parameters loaded successfully')
        except Exception as e:
            # 如果提取数据或设置实例变量时出现异常，记录错误并返回False
            logging.error(msg=f'{e}, {file_path} unavailable')
            return False
        # 返回True，表示数据加载成功
        return True

    def save(self, path=''):
        """!
        @brief 保存icd
        @details 将当前运行icd参数以另一个名称进行保存
        @param path: 文件路径
        @return: True
        """
        # todo: ICD的保存怎么在nsukit中引出
        path = path + '\\' if path else path
        with open(path + self._file_name.split('.')[0] + '_run.json', 'w', encoding='utf-8') as fp:
            # 按utf-8的格式格式化并写入文件
            json.dump(self.icd_data, fp, ensure_ascii=False, indent=4)
            logging.info(msg='参数保存成功')
        return True

    def get_param(self, param_name: str, default=0, fmt_type=int):
        """!
        @brief 获取icd参数
        @details 根据参数名称获取参数值
        @param param_name: 参数名称
        @param default: 默认值
        @param fmt_type: 参数值格式化类型
        @return: 格式化后的参数值
        """
        param = self.param.get(param_name, None)
        if param[1] == "file_data" or param[1] == "file_length":
            return param[2]
        if param is None:
            logging.warning(msg=f'未找到参数：{param_name}')
            self.param.update({param_name: [param_name, 'uint32', default]})
            return fmt_type(default)
        return fmt_type(param[2])

    def set_param(self, param_name: str, value, fmt_type=int):
        """!
        @brief 设置参数值
        @details 根据参数名称设置相应的值
        @param param_name: 参数名称
        @param value: 参数值
        @param fmt_type: 参数值格式化类型
        @return:
        """
        param = self.param.get(param_name, [param_name, 'uint32', value])
        if isinstance(value, str) and value.startswith('0x'):
            param[2] = int(value, 16)
        elif isinstance(value, str) and value.startswith('0b'):
            param[2] = int(value, 2)
        elif param[1] == "file_data" or param[1] == "file_length":
            param[2] = value
        elif isinstance(value, str) and '.' in value and param[1] != 'file':
            param[2] = float(value)
        else:
            param[2] = value_python[param[1]](value)
        self.param.update({param_name: param})

    def fmt_command(self, command_name, command_type: str = "send", file_name=None) -> bytes:
        """!
        @brief 格式化指令
        @details 根据指令名、指令类型和文件名组合成指令
        @param command_name: 指令名称
        @param command_type: 指令类型(发送接收)
        @param file_name: 文件名
        @return: 格式化好的指令
        """
        file_data = b''
        command = []
        file_length = 0
        if isinstance(file_name, str):
            file_data, file_length = self.__get_file(file_name)
        try:
            target_bytes = []
            if command_name in self.sequence:
                sequence_data: pd.DataFrame = pd.read_excel(file_name)
                sequence_cmd = self.sequence[command_name]
                for row in range(sequence_data.shape[0]):
                    for register in sequence_cmd:
                        if isinstance(register, str):
                            _reg = self.param.get(register, None)
                            assert _reg, f'未找到参数{register}'
                            if register in sequence_data:
                                value = sequence_data[register][row]
                            else:
                                value = _reg[2]
                        else:
                            _reg = register
                            value = _reg[2]
                        value, _fmt = self.__fmt_register(_reg, value)
                        target_bytes.append(struct.pack(self.fmt_mode + _fmt, value))

            for register in self.command[command_name][command_type]:
                if isinstance(register, list):
                    value, _fmt = self.__fmt_register(register, register[2])
                    if _fmt == 'file_data':
                        command.append(value)
                    else:
                        command.append(struct.pack(self.fmt_mode + _fmt, value))
                elif isinstance(register, str):
                    if register == file_context_flag:
                        command.append(file_data)
                    elif register == file_length_flag:
                        command.append(struct.pack(self.fmt_mode + 'I', file_length))
                    elif register in self.param:
                        value, _fmt = self.__fmt_register(self.param[register], self.param[register][2])
                        if _fmt == 'file_data':
                            command.append(value)
                        else:
                            command.append(struct.pack(self.fmt_mode + _fmt, value))
                    elif register == f'{{{{{command_name}}}}}':
                        command.extend(target_bytes)
                    else:
                        logging.warning(msg=f'指令({command_name})的({register})不存在')
                else:
                    logging.warning(msg=f'指令({command_name})的({register})格式不正确')
        except Exception as e:
            logging.error(msg=f'{e},指令转码失败')

        command = b''.join(command)
        assert len(command) >= 16, f'指令({command_name})不正确'
        # self.kit.interface.send_bytes(command[0: 12] + struct.pack(self.fmt_mode + 'I', len(command)) + command[16:])
        return command[0: 12] + struct.pack(self.fmt_mode + 'I', len(command)) + command[16:]

    def __fmt_register(self, register: list, value):
        try:

            if register[1] == "file_data":
                file_data, file_length = self.__get_file(value)
                return file_data, "file_data"
            if register[1] == "file_length":
                file_data, file_length = self.__get_file(value)
                return file_length, 'I'
            if isinstance(value, str) and value.startswith('0x'):
                value = int(value, 16)
            if isinstance(value, str) and value.startswith('0b'):
                value = int(value, 2)
            if len(register) > 3:
                # 发送时做参数计算
                x = value
                value = eval(register[-1])
            fmt_str = value_type[register[1]]
            return value_python[register[1]](value), fmt_str
        except Exception as e:
            logging.error(msg=f'{e},寄存器({register[0]})有误')
        return 0, 'I'

    @staticmethod
    def __get_file(file_name):
        try:
            with open(file_name, 'rb') as fp:
                data = fp.read()
            return data, len(data)
        except Exception as e:
            logging.error(msg=f'{e},文件读取失败')
        return b'', 0

    def execute_icd_command(self, parm_name: str) -> list:
        """!
        @brief 查找指令并执行
        @details 根据参数名查找指令并执行指令
        @param parm_name: 参数名/指令名
        @return 结果列表
        """
        # 筛选所有要发送的指令名
        command_list = []
        if parm_name in self.command:
            command_list.append(parm_name)
        else:
            for command in self.command:
                if parm_name in self.command[command]["send"]:
                    command_list.append(command)

        # 发送
        if self.check_recv_head:
            return self.send_and_check(command_list)
        else:
            return self.send_and_not_check(command_list)

    def send_and_check(self, command_list):
        result_list = []
        for command in command_list:
            if len(self.command[command]["recv"]) < 5:
                # 接收包头, id, 序号, 指令长度, 结果参数
                raise RuntimeError(f"The {command} recv register is not define, or recv register<5.")
            else:
                send_cmd = self.fmt_command(command_name=command, command_type="send")
                recv_cmd = self.fmt_command(command_name=command, command_type="recv")
                total_len = len(send_cmd)
                send_len = self.kit.itf_cmd.send_bytes(send_cmd)
                if total_len != send_len:
                    raise RuntimeError(f"{command} total_len is {total_len}, but just send {send_len}!")
                recv = self.kit.itf_cmd.recv_bytes(struct.unpack("=I", recv_cmd[12:16])[0])
                self.check_recv(recv_cmd, recv, command)
                result_list.append(recv)

                # 写入到参数中
                length = 16
                for index, data in enumerate(self.command[command]["recv"]):
                    if index >= 4:
                        if isinstance(data, list):
                            length += type_size[data[1]]
                        elif isinstance(data, str):
                            data_size = type_size[self.param[data][1]]
                            data_type = value_type[self.param[data][1]]
                            self.set_param(data, struct.unpack(f"={data_type}", recv[length:length+data_size])[0])
                            length += data_size
        return result_list

    def send_and_not_check(self, command_list):
        result_list = []
        for command in command_list:
            send_cmd = self.fmt_command(command_name=command, command_type="send")

            recv_length = 0
            for index, data in enumerate(self.command[command]["recv"]):
                if isinstance(data, list):
                    recv_length += type_size[data[1]]
                elif isinstance(data, str):
                    recv_length += type_size[self.param[data][1]]

            total_len = len(send_cmd)
            send_len = self.kit.itf_cmd.send_bytes(send_cmd)
            if total_len != send_len:
                raise RuntimeError(f"{command} total_len is {total_len}, but just send {send_len}!")

            recv = self.kit.itf_cmd.recv_bytes(recv_length)
            result_list.append(recv)

            length = 0
            for index, data in enumerate(self.command[command]["recv"]):
                if isinstance(data, list):
                    length += type_size[data[1]]
                elif isinstance(data, str):
                    data_size = type_size[self.param[data][1]]
                    data_type = value_type[self.param[data][1]]
                    self.set_param(data, struct.unpack(f"={data_type}", recv[length:length + data_size])[0])
                    length += data_size

        return result_list

    @staticmethod
    def check_recv(recv_cmd, recv, command):
        """!
        @brief 检查返回值
        @details 检查返回指令的包头与icd文件中的是否一样
        @param recv_cmd: icd中对应指令的recv指令
        @param recv: 返回的指令
        @param command: 指令名
        @return
        """
        if recv_cmd[0:4] != recv[0:4]:
            raise RuntimeError(f"The {command} Recv head should be {recv_cmd[0:4].hex()}, recv is {recv[0:4].hex()}")
        if recv_cmd[4:8] != recv[4:8]:
            raise RuntimeError(f"The {command} Recv id should be {recv_cmd[4:8].hex()}, recv is {recv[4:8].hex()}")
        if recv_cmd[8:12] != recv[8:12]:
            raise RuntimeError(f"The {command} Recv num should be {recv_cmd[8:12].hex()}, recv is {recv[8:12].hex()}")

    def param_is_command(self, parm_name: str) -> bool:
        """!
        @brief 参数是不是指令
        @details 判断给出的addr是不是icd指令名
        @param parm_name: 参数名
        @return True/False
        """
        if parm_name in self.command:
            return True
        return False
<|MERGE_RESOLUTION|>--- conflicted
+++ resolved
@@ -97,18 +97,12 @@
 
     def load(self):
         """!
-<<<<<<< HEAD
-        @brief  加载icd
-        @details 根据icd文件加载参数指令等
-        @return: True/False
-=======
         从文件中加载数据，并相应地设置实例变量。
         此方法从指定的文件中读取数据，通常文件采用JSON格式存储，并将读取的数据设置为相关实例变量。
         文件中包含了与接口控制文档 (ICD) 相关的信息。
 
         @return: 若数据成功加载，则返回True；否则返回False。
         @rtype: bool
->>>>>>> 2b4df584
         """
         file_path = self._file_name
         # 使用utf-8编码打开文件并以读取模式
@@ -118,7 +112,7 @@
                 self.icd_data = json.load(fp)
             except json.decoder.JSONDecodeError as e:
                 # 如果出现JSON解码错误，记录错误消息并返回False表示加载失败
-                logging.error(msg=f'{e}, {self._file_name} 不可用')
+                logging.error(msg=f'{e}, {self._file_name} unavailable')
                 return False
         try:
             # 从 'icd_data' 字典中提取特定数据并将其设置为实例变量
