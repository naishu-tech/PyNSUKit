--- conflicted
+++ resolved
@@ -254,22 +254,25 @@
             self.close()
 
 
-<<<<<<< HEAD
-class PCIEChnlUItf(BaseChnlUItf):
+class PCIEChnlUItf(BaseChnlUItf, RegOperationMixin):
     """!
     @brief PCIE数据流接口
     @details 包括连接/断开、内存操作、接收/等待/终止等功能
     """
 
-=======
-class PCIEChnlUItf(BaseChnlUItf, RegOperationMixin):
->>>>>>> 2b4df584
     def __init__(self):
         self.xdma = Xdma()
         self.board = None
         self.open_flag = False
 
-<<<<<<< HEAD
+    def reg_write(self, addr, value) -> bool:
+        if self.open_flag:
+            return self.xdma.alite_write(addr, value, self.board)
+
+    def reg_read(self, addr) -> int:
+        if self.open_flag:
+            return self.xdma.alite_read(addr, self.board)[1]
+
     def accept(self, board, **kwargs):
         """!
         @brief 连接
@@ -278,17 +281,6 @@
         @param kwargs 其他参数
         @return
         """
-=======
-    def reg_write(self, addr, value) -> bool:
-        if self.open_flag:
-            return self.xdma.alite_write(addr, value, self.board)
-
-    def reg_read(self, addr) -> int:
-        if self.open_flag:
-            return self.xdma.alite_read(addr, self.board)[1]
-
-    def accept(self, board: int = 0):
->>>>>>> 2b4df584
         if not self.open_flag:
             self.board = board
 
