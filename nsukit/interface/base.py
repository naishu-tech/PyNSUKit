import struct


class UInterfaceMeta(type):
    ...


class UInterface(metaclass=UInterfaceMeta):
    def accept(self, *args, **kwargs):
        raise NotImplementedError(f'Please overload the {self.__class__.__name__}.{self.accept.__name__} method')

    def close(self):
        raise NotImplementedError(f'Please overload the {self.__class__.__name__}.{self.close.__name__} method')

    def set_timeout(self, s: int):
        raise NotImplementedError(f'Please overload the {self.__class__.__name__}.{self.set_timeout.__name__} method')


class RegOperationMixin:
    """!

    """
    def reg_write(self, addr, value) -> bool:
        ...

    def reg_read(self, addr) -> int:
        ...


class BaseCmdUItf(UInterface):
    @staticmethod
    def _fmt_reg_write(reg: int = 0, value: int = 0) -> bytes:
        """!
        @brief 格式化TCP/serial模拟写寄存器功能的icd
        @param reg: 寄存器地址
        @param value: 寄存器值
        @return 格式化好的icd指令
        """
        pack = (0x5F5F5F5F, 0x31000000, 0x00000000, 0x18000000, reg, value)
        return struct.pack('=IIIIII', *pack)

    @staticmethod
    def _fmt_reg_read(reg: int = 0) -> bytes:
        """!
        @brief 格式化TCP/serial模拟读寄存器功能的icd
        @param reg: 寄存器地址
        @return 格式化好的icd指令
        """
        pack = (0x5F5F5F5F, 0x31000000, 0x00000000, 0x14000000, reg)
        return struct.pack('=IIIII', *pack)

    def send_bytes(self, data):
        raise NotImplementedError(f'Please overload the {self.__class__.__name__}.{self.send_bytes.__name__} method')

    def recv_bytes(self, size):
        raise NotImplementedError(f'Please overload the {self.__class__.__name__}.{self.recv_bytes.__name__} method')

    def write(self, addr, value):
        raise NotImplementedError(f'Please overload the {self.__class__.__name__}.{self.write.__name__} method')

    def read(self, addr):
        raise NotImplementedError(f'Please overload the {self.__class__.__name__}.{self.read.__name__} method')


class BaseChnlUItf(UInterface):
    def open_board(self):
        raise NotImplementedError(f'Please overload the {self.__class__.__name__}.{self.open_board.__name__} method')

    def close_board(self):
        raise NotImplementedError(f'Please overload the {self.__class__.__name__}.{self.close_board.__name__} method')

    def alloc_buffer(self, length, buf: int = None):
        raise NotImplementedError(f'Please overload the {self.__class__.__name__}.{self.alloc_buffer.__name__} method')

    def free_buffer(self, fd):
        raise NotImplementedError(f'Please overload the {self.__class__.__name__}.{self.free_buffer.__name__} method')

    def get_buffer(self, fd, length):
        raise NotImplementedError(f'Please overload the {self.__class__.__name__}.{self.get_buffer.__name__} method')

<<<<<<< HEAD
    def send_open(self, chnl, fd, length, offset=0):
        ...

    def recv_open(self, chnl, fd, length, offset=0):
        ...
=======
    def send_open(self, chnl, prt, dma_num, length, offset=0):
        raise NotImplementedError(f'Please overload the {self.__class__.__name__}.{self.send_open.__name__} method')

    def recv_open(self, chnl, prt, dma_num, length, offset=0):
        raise NotImplementedError(f'Please overload the {self.__class__.__name__}.{self.recv_open.__name__} method')
>>>>>>> 2b4df584

    def wait_dma(self, fd, timeout: int = 0):
        raise NotImplementedError(f'Please overload the {self.__class__.__name__}.{self.wait_dma.__name__} method')

    def break_dma(self, fd):
        raise NotImplementedError(f'Please overload the {self.__class__.__name__}.{self.break_dma.__name__} method')

<<<<<<< HEAD
    def stream_recv(self, chnl, fd, length, offset=0, stop_event=None, time_out=5, flag=1):
        ...

    def stream_send(self, chnl, fd, length, offset=0, stop_event=None, time_out=5,  flag=1):
        ...
=======
    def stream_read(self, chnl, fd, length, offset=0, stop_event=None, flag=1):
        raise NotImplementedError(f'Please overload the {self.__class__.__name__}.{self.stream_read.__name__} method')

    def stream_send(self, chnl, fd, length, offset=0, stop_event=None, flag=1):
        raise NotImplementedError(f'Please overload the {self.__class__.__name__}.{self.stream_send.__name__} method')
>>>>>>> 2b4df584
<|MERGE_RESOLUTION|>--- conflicted
+++ resolved
@@ -36,7 +36,7 @@
         @param value: 寄存器值
         @return 格式化好的icd指令
         """
-        pack = (0x5F5F5F5F, 0x31000000, 0x00000000, 0x18000000, reg, value)
+        pack = (0x5F5F5F5F, 0x31001000, 0x00000000, 24, reg, value)
         return struct.pack('=IIIIII', *pack)
 
     @staticmethod
@@ -46,7 +46,7 @@
         @param reg: 寄存器地址
         @return 格式化好的icd指令
         """
-        pack = (0x5F5F5F5F, 0x31000000, 0x00000000, 0x14000000, reg)
+        pack = (0x5F5F5F5F, 0x31001001, 0x00000000, 20, reg)
         return struct.pack('=IIIII', *pack)
 
     def send_bytes(self, data):
@@ -78,19 +78,11 @@
     def get_buffer(self, fd, length):
         raise NotImplementedError(f'Please overload the {self.__class__.__name__}.{self.get_buffer.__name__} method')
 
-<<<<<<< HEAD
     def send_open(self, chnl, fd, length, offset=0):
-        ...
+        raise NotImplementedError(f'Please overload the {self.__class__.__name__}.{self.send_open.__name__} method')
 
     def recv_open(self, chnl, fd, length, offset=0):
-        ...
-=======
-    def send_open(self, chnl, prt, dma_num, length, offset=0):
-        raise NotImplementedError(f'Please overload the {self.__class__.__name__}.{self.send_open.__name__} method')
-
-    def recv_open(self, chnl, prt, dma_num, length, offset=0):
         raise NotImplementedError(f'Please overload the {self.__class__.__name__}.{self.recv_open.__name__} method')
->>>>>>> 2b4df584
 
     def wait_dma(self, fd, timeout: int = 0):
         raise NotImplementedError(f'Please overload the {self.__class__.__name__}.{self.wait_dma.__name__} method')
@@ -98,16 +90,8 @@
     def break_dma(self, fd):
         raise NotImplementedError(f'Please overload the {self.__class__.__name__}.{self.break_dma.__name__} method')
 
-<<<<<<< HEAD
     def stream_recv(self, chnl, fd, length, offset=0, stop_event=None, time_out=5, flag=1):
-        ...
+        raise NotImplementedError(f'Please overload the {self.__class__.__name__}.{self.stream_read.__name__} method')
 
     def stream_send(self, chnl, fd, length, offset=0, stop_event=None, time_out=5,  flag=1):
-        ...
-=======
-    def stream_read(self, chnl, fd, length, offset=0, stop_event=None, flag=1):
-        raise NotImplementedError(f'Please overload the {self.__class__.__name__}.{self.stream_read.__name__} method')
-
-    def stream_send(self, chnl, fd, length, offset=0, stop_event=None, flag=1):
-        raise NotImplementedError(f'Please overload the {self.__class__.__name__}.{self.stream_send.__name__} method')
->>>>>>> 2b4df584
+        raise NotImplementedError(f'Please overload the {self.__class__.__name__}.{self.stream_send.__name__} method')